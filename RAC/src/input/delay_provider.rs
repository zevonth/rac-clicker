--- conflicted
+++ resolved
@@ -1,56 +1,52 @@
-use crate::logger::logger::{log_error, log_info};
-use rand::Rng;
-use std::time::Duration;
-
-pub struct DelayProvider {
-    delay_buffer: Vec<Duration>,
-    current_index: usize,
-}
-
-impl DelayProvider {
-    pub fn new() -> Self {
-        let context = "DelayProvider::new";
-        let mut provider = Self {
-            delay_buffer: vec![Duration::ZERO; 512],
-            current_index: 0,
-        };
-
-        match provider.initialize_delay_buffer() {
-            Ok(_) => {
-                log_info("Delay buffer initialized successfully", context);
-                provider
-            }
-            Err(e) => {
-                log_error(&format!("Failed to initialize delay buffer: {}", e), context);
-                provider
-            }
-        }
-    }
-
-    fn initialize_delay_buffer(&mut self) -> Result<(), String> {
-        let mut rng = rand::rng();
-        for delay in self.delay_buffer.iter_mut() {
-            let ms = rng.random_range(69.5..=70.5);
-            *delay = Duration::from_micros((ms * 1000.0) as u64);
-        }
-        Ok(())
-    }
-
-    #[inline(always)]
-    pub fn get_next_delay(&mut self) -> Duration {
-        let mut rng = rand::rng();
-        let base_delay = self.delay_buffer[self.current_index];
-        self.current_index = (self.current_index + 1) & 511;
-
-<<<<<<< HEAD
-        let micro_adjust: i32 = rng.random_range(-70..=70);
-=======
-        let micro_adjust: i32 = rng.random_range(-60..=65);
->>>>>>> 53fbeba1
-        if micro_adjust < 0 {
-            base_delay.saturating_sub(Duration::from_micros(-micro_adjust as u64))
-        } else {
-            base_delay.saturating_add(Duration::from_micros(micro_adjust as u64))
-        }
-    }
-}
+use crate::logger::logger::{log_error, log_info};
+use rand::Rng;
+use std::time::Duration;
+
+pub struct DelayProvider {
+    delay_buffer: Vec<Duration>,
+    current_index: usize,
+}
+
+impl DelayProvider {
+    pub fn new() -> Self {
+        let context = "DelayProvider::new";
+        let mut provider = Self {
+            delay_buffer: vec![Duration::ZERO; 512],
+            current_index: 0,
+        };
+
+        match provider.initialize_delay_buffer() {
+            Ok(_) => {
+                log_info("Delay buffer initialized successfully", context);
+                provider
+            }
+            Err(e) => {
+                log_error(&format!("Failed to initialize delay buffer: {}", e), context);
+                provider
+            }
+        }
+    }
+
+    fn initialize_delay_buffer(&mut self) -> Result<(), String> {
+        let mut rng = rand::rng();
+        for delay in self.delay_buffer.iter_mut() {
+            let ms = rng.random_range(69.5..=70.5);
+            *delay = Duration::from_micros((ms * 1000.0) as u64);
+        }
+        Ok(())
+    }
+
+    #[inline(always)]
+    pub fn get_next_delay(&mut self) -> Duration {
+        let mut rng = rand::rng();
+        let base_delay = self.delay_buffer[self.current_index];
+        self.current_index = (self.current_index + 1) & 511;
+
+        let micro_adjust: i32 = rng.random_range(-70..=70);
+        if micro_adjust < 0 {
+            base_delay.saturating_sub(Duration::from_micros(-micro_adjust as u64))
+        } else {
+            base_delay.saturating_add(Duration::from_micros(micro_adjust as u64))
+        }
+    }
+}